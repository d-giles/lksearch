--- conflicted
+++ resolved
@@ -16,12 +16,8 @@
 # from .config import conf, config
 from . import PACKAGEDIR, PREFER_CLOUD, DOWNLOAD_CLOUD, conf, config
 
-<<<<<<< HEAD
-# TODO: Revisit caching
-=======
 default_download_dir = config.get_cache_dir()
 
->>>>>>> 398a0b43
 from memoization import cached
 # import cache
 # from src.newlk_search.cache import cache
