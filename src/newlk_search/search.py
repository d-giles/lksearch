--- conflicted
+++ resolved
@@ -962,10 +962,6 @@
             uniq_col_name="{col_name}{table_name}",
             table_names=["", "_products"],
         )
-<<<<<<< HEAD
-    
-=======
->>>>>>> ed452639
 
         joint_table = joint_table.to_pandas()
 
