--- conflicted
+++ resolved
@@ -154,7 +154,6 @@
 
         self.table = self.table[mask]
 
-<<<<<<< HEAD
     def _searchtable_from_table(self, 
                                 table: Optional[pd.DataFrame] = None, 
                                 obs_table: Optional[pd.DataFrame] = None, 
@@ -177,9 +176,6 @@
         prod_table : Optional[pd.DataFrame], optional
             table from astroquery.mast.get_products.to_pandas(), by default None
         """
-=======
-    def _target_from_table(self, table, obs_table, prod_table):
->>>>>>> 1467ccce
         # see if function was passed a joint table
         if isinstance(table, pd.DataFrame):
             self.table = table
@@ -329,7 +325,6 @@
 
         return new_MASTSearch
 
-<<<<<<< HEAD
     def _update_table(self, joint_table: pd.DataFrame):
         """updates self.table for a handfull of convenient column renames and streamlining choices
 
@@ -343,12 +338,7 @@
         joint_table : ~pandas.DataFrame
             the updated & re-formatted data-frame
         """
-        #copy columns
-        joint_table = joint_table.rename(columns={"t_exptime": "exptime"})
-        joint_table["pipeline"] = joint_table["provenance_name"].copy()
-        joint_table["mission"] = joint_table["obs_collection_obs"].copy()
-=======
-    def _update_table(self, joint_table):
+
         # Modifies a MAST table with user-friendly columns
         if "t_exptime" in joint_table.columns:
             joint_table = joint_table.rename(columns={"t_exptime": "exptime"})
@@ -356,7 +346,6 @@
             joint_table["pipeline"] = joint_table["provenance_name"].copy()
         if "obs_collection_obs" in joint_table.columns:
             joint_table["mission"] = joint_table["obs_collection_obs"].copy()
->>>>>>> 1467ccce
 
         # rename identical columns
         joint_table.rename(
@@ -373,9 +362,11 @@
 
         return joint_table
     
-<<<<<<< HEAD
     def _fix_table_times(self, joint_table: pd.DataFrame):
         """fixes incorrect times and adds convenient columns to the search table
+        MAST returns the min and max time for each observation in the table. 
+        Turn this value into the standard JD format
+        Also extract the observation year for sorting purposes
 
         Parameters
         ----------
@@ -387,12 +378,7 @@
         ~pandas.DataFrame
             the input table with updated values and additional columns
         """
-=======
-    def _fix_table_times(self, joint_table):
-        # MAST returns the min and max time for each observation in the table. 
-        # Turn this value into the standard JD format
-        # Also extract the observation year for sorting purposes
->>>>>>> 1467ccce
+
         year = np.floor(Time(joint_table["t_min"], format="mjd").decimalyear)
         # `t_min` is incorrect for Kepler pipeline products, so we extract year from the filename for those
         for idx, row in joint_table.iterrows():
@@ -456,7 +442,6 @@
 
         return joint_table
 
-<<<<<<< HEAD
     def _parse_input(self, 
                      search_input:Union[str, tuple[float], SkyCoord]):
         """Parses the provided target input search information based on input type
@@ -478,10 +463,6 @@
             Raise an error if we don't recognise what type of data was passed in
         """
         # We used to allow an int to be sent and do some educated-guess parsing
-=======
-    def _parse_input(self, search_input):
-        """Prepares target search name based on input type(Is it a skycoord, tuple, or string...)"""
->>>>>>> 1467ccce
         # If passed a SkyCoord, convert it to an "ra, dec" string for MAST
         self.exact_target = False
 
@@ -533,7 +514,6 @@
         search_radius: Union[float, u.Quantity, None] = None,
         filetype: Union[str, tuple[str]] = ["lightcurve", "target pixel", "dv"],
         mission=["Kepler", "K2", "TESS"],
-<<<<<<< HEAD
         pipeline: Union[str, tuple[str], type[None]] = None,
         exptime: Union[int, tuple[int]] = (0, 9999),
         sequence: Union[int, list[int], type[None]]= None,
@@ -571,15 +551,7 @@
             If no data is found
         """
         # Is this what we want to do/ where we want the error thrown for an ffi search in MASTsearch?
-=======
-        pipeline=None,
-        exptime=(0, 9999),
-        sequence=None,
-    ):
-
-        # Only search for FFIs from mission-specific search.
-        # Currently, only TESS FFIs are supported
->>>>>>> 1467ccce
+
         if filetype == "ffi":
             raise SearchError(
                 f"FFI search not implemented in MASTSearch. Please use TESSSearch."
@@ -627,13 +599,9 @@
         self,
         search_radius: Union[float, u.Quantity, None] = None,
         project: Union[str, list[str]] = ["Kepler", "K2", "TESS"],
-<<<<<<< HEAD
         pipeline: Union[str, list[str], None] = None,
         exptime: Union[int, float, tuple, type(None)] = (0, 9999),  # None,
-=======
-        provenance_name: Union[str, list[str], None] = None,
-        exptime: Union[int, float, tuple, type(None)] = (0, 9999),  
->>>>>>> 1467ccce
+
         sequence_number: Union[int, list[int], None] = None,
         **extra_query_criteria,
     ):
@@ -782,28 +750,6 @@
                 mask = mask & (cusu < limit)
         return self._mask(mask)
 
-<<<<<<< HEAD
-    def limit_results(self, limit: int):
-        """return only a subset of the table"""
-        mask = np.ones(len(self.table), dtype=bool)
-        mask[limit:] = False
-        return self._mask(mask)
-=======
->>>>>>> 1467ccce
-
-
-<<<<<<< HEAD
-=======
-    def _sort_by_priority():
-        # Basic sort
-        raise NotImplementedError("To Do")
-
-    def _add_columns():
-        raise NotImplementedError("To Do")
-
-
-
->>>>>>> 1467ccce
     def _add_kepler_sequence_num(self):
         """adds sequence number to kepler data in the self.table["sequence_number"]
           column since these are not populated in mast
@@ -862,7 +808,6 @@
             "dvreport",
         ],  
     ) -> pd.DataFrame:
-<<<<<<< HEAD
         """filter self.table based on your product search preferences
 
         Parameters
@@ -889,13 +834,6 @@
         ExposureTime/cadence
         Pipe(Provenance)/Project - e.g. (SPOC/TESSSpoc)
         <Segment/Quarter/Sector/Campaign> this will be in mission specific search
-=======
-        # Modify this so that it can choose what types of products to keep
-        """
-        Helper function to filter result tables by various criteria. 
-        Returns a boolean mask where seearch results meeting the criteria are True
-
->>>>>>> 1467ccce
         """
 
         self.search_exptime = exptime
@@ -977,7 +915,6 @@
 
     # @cache
     def _download_one(
-<<<<<<< HEAD
         self, 
         row: pd.Series, 
         cloud_only: bool = False, 
@@ -987,12 +924,6 @@
         """Helper function that downloads an individual row.
         This may be more efficient if we are caching, but we can sent a full table
         to download_products to get multiple items.
-=======
-        self, row, cloud_only: bool = False, cache: bool = True, download_dir: str = "."
-    ):
-        """
-        Helper function that downloads a file pertaining to an individual row.
->>>>>>> 1467ccce
         """
         
         # Make sure astroquery uses the same level of verbosity
@@ -1013,7 +944,6 @@
         cache: bool = True,
         cloud_only: bool = False,
         download_dir: str = default_download_dir,
-<<<<<<< HEAD
     ) ->pd.DataFrame:
         """downloads products in self.table to the local hard-drive
 
@@ -1035,11 +965,6 @@
         ~pandas.DataFrame
             table where each row is an ~astroquery.mast.Observations.download_products()
             manifest
-=======
-    ):
-        """
-        TODO: check if file exists in download_dir before downloading again
->>>>>>> 1467ccce
         """
         
         if len(self.table) == 0:
@@ -1119,12 +1044,8 @@
         )
         if table is None:
             if(("TESScut" in np.atleast_1d(pipeline)) or (type(pipeline) is type(None))):
-<<<<<<< HEAD
                 self._add_tesscut_products(sector)
-=======
-                self._add_ffi_products(sector)
             self._add_TESS_mission_product()
->>>>>>> 1467ccce
             self.sort_TESS()
 
     def _check_exact(self,target):
