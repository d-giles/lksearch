from astroquery.mast import Observations
import pandas as pd
from typing import Union, Optional
import re
import logging
import warnings
from lightkurve.utils import  (
    LightkurveDeprecationWarning,
    LightkurveError,
    LightkurveWarning,
    suppress_stdout,
)

import numpy as np
from astropy import units as u
from astropy.coordinates import SkyCoord
from astropy.table import Table, join

from memoization import cached

log = logging.getLogger(__name__)

class SearchError(Exception):
    pass

class MASTSearch(object):
    # Shared functions that are used for searches by any mission
    #    "mission",
    # Start time?
    _REPR_COLUMNS = ["target_name","project_obs","provenance_name", "t_exptime", "distance", "description"]

    #why is this needed here?  recursion error otherwise
    table = None

    def __init__(self, 
                 target: Optional[Union[str, tuple[float], SkyCoord]] = None, 
                 obs_table:Optional[pd.DataFrame] = None, 
                 prod_table:Optional[pd.DataFrame] = None,
                 table:Optional[pd.DataFrame] = None,
                 search_radius:Optional[Union[float,u.Quantity]] = None,
                 exptime:Optional[Union[str, int, tuple]] = (0,9999),#None,
                 mission: Optional[Union[str, list[str]]] = ["Kepler", "K2", "TESS"],
                 author:  Optional[Union[str, list[str]]] = None,
                 limit: Optional[int] = 1000,
                 ):
        
        #Legacy functionality - no longer query kic/tic by integer value only
        if isinstance(target, int):
            raise TypeError("Target must be a target name string, (ra, dec) tuple" 
                            "or astropy coordinate object")

        # If target is not None, Parse the input
        self.target = target
        if not isinstance(target, type(None)):
            self._parse_input(self.target)  
            self.table = self._search(
                search_radius=search_radius,
                exptime=exptime,
                mission=mission,
                author=author,
                limit=limit,
                )
            self.table = self.table[self._filter()]
            
            self.search_radius = search_radius
            self.exptime = exptime
            self.mission = mission
            self.author = author
            self.limit = limit

        else:
            #see if we were passed a joint table
            if (isinstance(table, pd.DataFrame)):
                self.table = table

            # If we don't have a name or a joint table,
            # check to see if tables were passed
            elif(isinstance(obs_table, pd.DataFrame)):
                # If we have an obs table and no name, use it
                self.obs_table = obs_table
                if(isinstance(prod_table, type(None))):
                    #get the prod table if we don't have it
                    prod_table = self._search_products(self)
                self.prod_table = prod_table
                self.table = self._join_tables()
            else:
                raise(ValueError("No Target or object table supplied"))


    #def __getattr__(self, attr):
    #    try:
    #        return getattr(self.table, attr)
    #    except AttributeError:
    #        raise AttributeError(f"'Result' object has no attribute '{attr}'")

    def __repr__(self):
        if(isinstance(self.table, pd.DataFrame)):
            return self.table[self._REPR_COLUMNS].__repr__()
        else:
            return("I am an uninitialized MASTSearch result")

    # This is a possible addition to add a hyperlink to the dataproduct homepages.
    # I think we want this anyways as this calls the pandas table html output which is nicer               
    def _repr_html_(self):
        if(isinstance(self.table, pd.DataFrame)):
            return self.table[self._REPR_COLUMNS ]._repr_html_()
        else:
            return("I am an uninitialized MASTSearch result")
    
    def __getitem__(self, key):
        if isinstance(key, (slice, int)):
            mask = np.in1d(np.arange(len(self.table)), np.arange(len(self.table))[key])
            return self._mask(mask)
        if isinstance(key, (str, list)):
            return self.table[key]
        if hasattr(key, "__iter__"):
            if len(key) == len(self.table):
                return self._mask(key)
     
    def _mask(self, mask):
        """Masks down the product and observation tables given an input mask, then rejoins them as a SearchResult."""
        indices = self.table[mask].index
        return MASTSearch(
            obs_table=self.obs_table.loc[indices.get_level_values(0)].drop_duplicates(),
            prod_table=self.prod_table.loc[
                indices.get_level_values(1)
            ].drop_duplicates(),
        )
    
    @cached
    def _search(self,
                search_radius:Union[float,u.Quantity] = None,
                exptime:Union[str, int, tuple] = (0,9999),
                cadence: Union[str, int, tuple] = None, #Kepler specific option?
                mission: Union[str, list[str]] = ["Kepler", "K2", "TESS"],
                author:  Union[str, list[str]] = None,
                limit: int = 1000,
                ):

        self.obs_table = self._search_obs(search_radius=search_radius, 
                                          exptime=exptime, 
                                          cadence=cadence,
                                          mission=mission,
                                          filetype=["lightcurve", "target pixel", "dv"],
                                          author=author,
                                          limit=limit,
                                          )
        self.prod_table = self._search_prod()
        joint_table = self._join_tables()

        return joint_table

        
    def _parse_input(self, search_input):
        """ Prepares target search name based on input type(Is it a skycoord, tuple, or string...)"""
        # We used to allow an int to be sent and do some educated-guess parsing
        # If passed a SkyCoord, convert it to an "ra, dec" string for MAST
        self.exact_target = False

        if isinstance(search_input, SkyCoord):
            self.target_search_string = f"{search_input.ra.deg}, {search_input.dec.deg}"
            self.SkyCoord = search_input
          
        elif isinstance(search_input, tuple):
            self.target_search_string = f"{search_input[0]}, {search_input[1]}"
            self.SkyCoord = SkyCoord(search_input, frame='icrs', unit='deg')

        elif isinstance(search_input, str):
            self.target_search_string = search_input
            self.SkyCoord = SkyCoord.from_name(search_input, frame='icrs')

            target_lower = str(search_input).lower()
            # Was a Kepler target ID passed?
            kplr_match = re.match(r"^(kplr|kic) ?(\d+)$", target_lower)
            if kplr_match:
                self.exact_target_name = f"kplr{kplr_match.group(2).zfill(9)}"
                self.exact_target = True

            # Was a K2 target ID passed?
            ktwo_match = re.match(r"^(ktwo|epic) ?(\d+)$", target_lower)
            if ktwo_match:
                self.exact_target_name = f"ktwo{ktwo_match.group(2).zfill(9)}"
                self.exact_target = True

            # Was a TESS target ID passed?
            tess_match = re.match(r"^(tess|tic) ?(\d+)$", target_lower)
            if tess_match:
                self.exact_target_name = f"{tess_match.group(2).zfill(9)}"  
                self.exact_target = True
        
        else:
           raise TypeError("Target must be a target name string or astropy coordinate object")
        


    
    def _add_s3_url_column():
        # self.table would updated to have an extra column of s3 URLS if possible
        raise NotImplementedError
    
    @cached
    def _search_obs(self, 
        search_radius=None,
        filetype=["lightcurve", "target pixel", "dv"],
        mission=["Kepler", "K2", "TESS"],
        provenance_name=None,
        author= None,
        exptime=(0, 9999),
        quarter=None,
        month=None,
        campaign=None,
        cadence = None,
        sector=None,
        limit=None,):
        # Helper function that returns a Search Result object containing MAST products
        # combines the results of Observations.query_criteria (called via self.query_mast) and Observations.get_product_list

        if [bool(quarter), 
            bool(campaign),
            bool(sector)].count(True) > 1:
                raise LightkurveError("Ambiguity Error; multiple quarter/campaign/sector specified."
                    "If searching for specific data across different missions, perform separate searches by mission.")
        
        # Is this what we want to do/ where we want the error thrown?
        if filetype == 'ffi':
            raise SearchError(f"FFI search not implemented in MASTSearch. Please use TESSSearch.")
        
        # if a quarter/campaign/sector is specified, search only that mission
        if quarter is not None:
            mission = ["Kepler"]
        if campaign is not None:
            mission = ["K2"]
        if sector is not None:
            mission = ["TESS"]    
        # Ensure mission is a list
        mission = np.atleast_1d(mission).tolist()
        if provenance_name is not None:
            provenance_name = np.atleast_1d(provenance_name).tolist()
            # If author "TESS" is used, we assume it is SPOC
            provenance_name = np.unique(
                [p if p.lower() != "tess" else "SPOC" for p in provenance_name]
            )
            
        # Speed up by restricting the MAST query if we don't want FFI image data
        # At MAST, non-FFI Kepler pipeline products are known as "cube" products,
        # and non-FFI TESS pipeline products are listed as "timeseries"
        extra_query_criteria = {}
        filetype_query_criteria = {"lightcurve": "timeseries", "target pixel": "cube"}

        extra_query_criteria["dataproduct_type"] = [filetype_query_criteria[file.lower()]
                                                    for file in filetype
                                                    if(file.lower() in filetype_query_criteria.keys())]

        #from astroquery.mast import Observations
        observations = self._query_mast(
            search_radius=search_radius,
            project=mission,
            provenance_name=provenance_name,
            exptime=exptime,
            sequence_number=campaign or sector,
            **extra_query_criteria,
        )
        log.debug(
            "MAST found {} observations. "
            "Now querying MAST for the corresponding data products."
            "".format(len(observations))
        )
        if len(observations) == 0:
            raise SearchError(f"No data found for target {self.target}.")

        return observations

    @cached        
    def _query_mast(self, 
        search_radius: Union[float, u.Quantity, None] = None,
        project: Union[str, list[str]] = ["Kepler", "K2", "TESS"],
        provenance_name: Union[str, list[str], None] = None,
        exptime: Union[int, float, tuple, type(None)] = (0,9999),#None,
        sequence_number: Union[int, list[int], None] = None,
        **extra_query_criteria):

        from astroquery.exceptions import NoResultsWarning, ResolverError

        #**extra_query_criteria,):
        # Constructs the appropriate query for mast
        log.debug(f"Searching for {self.target} with {exptime} on project {project}")

        # We pass the following `query_criteria` to MAST regardless of whether
        # we search by position or target name:
        query_criteria = {"project": project, **extra_query_criteria}
        if provenance_name is not None:
            query_criteria["provenance_name"] = provenance_name
        if sequence_number is not None:
            query_criteria["sequence_number"] = sequence_number
        if exptime is not None:
            query_criteria["t_exptime"] = exptime

        if self.exact_target and (search_radius is None):
            log.debug(f"Started querying MAST for observations with exact name {self.exact_target_name}")

            #do an exact name search with target_name= 
            with warnings.catch_warnings():
                warnings.filterwarnings("ignore", category=NoResultsWarning)
                warnings.filterwarnings("ignore", message="t_exptime is continuous")
                obs = Observations.query_criteria(target_name = self.exact_target_name, **query_criteria)
       
            if len(obs) > 0:
                # astroquery does not report distance when querying by `target_name`;
                # we add it here so that the table returned always has this column.
                obs["distance"] = 0.0
                return obs.to_pandas()
        else:
            if search_radius is None:
                search_radius = 0.0001 * u.arcsec
                
            elif not isinstance(search_radius, u.quantity.Quantity):
                log.warning(f'Search radius {search_radius} units not specified, assuming arcsec')
                search_radius = search_radius * u.arcsec

            query_criteria["radius"] = str(search_radius.to(u.deg))

            try:
                log.debug(
                    "Started querying MAST for observations within "
                    f"{search_radius.to(u.arcsec)} arcsec of objectname='{self.target}'."
                    f"Via {self.target_search_string} search string and query_criteria: "
                    f"{query_criteria}"
                )
                with warnings.catch_warnings():
                    warnings.filterwarnings("ignore", category=NoResultsWarning)
                    warnings.filterwarnings("ignore", message="t_exptime is continuous")
                    obs = Observations.query_criteria(objectname = self.target_search_string, **query_criteria)
                obs.sort("distance")
                return obs.to_pandas()
            except ResolverError as exc:
                # MAST failed to resolve the object name to sky coordinates
                raise SearchError(exc) from exc

        return obs.to_pandas()

    @cached
    def _search_prod(self):
        # Use the search result to get a product list
        products = Observations.get_product_list(Table.from_pandas(self.obs_table))
        return products.to_pandas()

    def _join_tables(self):
        joint_table = pd.merge(
            self.obs_table.reset_index().rename({"index": "obs_index"}, axis="columns"),
            self.prod_table.reset_index().rename(
                {"index": "prod_index"}, axis="columns"
            ),
            on="obs_id",
            how="left",
            suffixes=("_obs", "_prod"),
        ).set_index(["obs_index", "prod_index"])
        
        log.debug(f"MAST found {len(joint_table)} matching data products.")
        return joint_table
   
    @property
    def timeseries(self):
        """return a MASTSearch object with self.table only containing products that are a time-series measurement"""
        #mask = self.table.productFilename.str.endswith("lc.fits")
        # Not sure about the call below. Will exptime already have been handled in the mast search?
        mask = self._filter_product_endswith('lightcurve') 
        return(self._mask(mask))
    
    @property
    def cubedata(self):
        """ return a MASTSearch object with self.table only containing products that are image cubes """
        mask = self._filter_product_endswith('target pixel') 
        #return self._cubedata()
        return (self._mask(mask))
    
    #def _cubedata(self):
    #    """ passthrough that mission searches can call """
    #    mask = self.table.productFilename.str.endswith("tp.fits")
    #    return(self._mask(mask))
    
    @property    
    def dvreports(self):
        """return a MASTSearch object with self.table only containing products that are data validation pdf files"""
        #mask = self.table.productFilename.str.endswith(".pdf")
        mask = self._filter_product_endswith(filetype='dvreport')
        return(self._mask(mask))
    
    def _sort_by_priority():
        # Basic sort
        raise NotImplementedError("To Do")
    def _add_columns():
        raise NotImplementedError("To Do")
    
    def _add_urls_to_authors():
        raise NotImplementedError("To Do")
    
    def _add_kepler_sequence_num(self):
        seq_num = self.table["sequence_number"].values.astype(str)

        # Kepler sequence_number values were not populated at the time of
        # writing this code, so we parse them from the description field.
        mask = ((self.table["project"] == "Kepler") &
                self.table["sequence_number"].isna())
        re_expr = r".*Q(\d+)"
        seq_num[mask] = [re.findall(re_expr, item[0])[0] if re.findall(re_expr, item[0]) else "" for item in self.table.loc[mask,["description"]].str.values]


    def _filter_product_endswith(self, 
                       filetype: str,
                       ):
        mask =  np.zeros(len(self.table), dtype=bool)
        #This is the dictionary of what files end with that correspond to each allowed file type
        ftype_suffix = {
            "lightcurve": ["lc.fits"],
            "target pixel": ["tp.fits", "targ.fits.gz"],
            "dvreport": ["dvr.pdf","dvm.pdf","dvs.pdf"]
        }

        for value in ftype_suffix[filetype]:
            mask |= self.table.productFilename.str.endswith(value)        
        return mask
    
    def _filter(self,
            exptime: Union[str, int, tuple[int], type(None)] = (0,9999),
            limit: int = None,
            project: Union[str, list[str]] = ["Kepler", "K2", "TESS"],
            provenance_name: Union[str, list[str]] = ["kepler", "k2", "spoc"],
            filetype: Union[str, list[str]] = ["target pixel", "lightcurve", "dvreport"], #lightcurve, target pixel, report
        ) -> pd.DataFrame:
        # Modify this so that it can choose what types of products to keep
        """Since this will be used by mission specific search we want this to filter:
            Filetype
            ExposureTime/cadence
            Author(Provenance)/Project - e.g. (SPOC/TESSSpoc)
            <Segment/Quarter/Sector/Campaign> this will be in mission specific search
            
            """
        
        self.exptime = exptime
        mask = np.zeros(len(self.table), dtype=bool)


        #First filter on filetype
        file_mask = mask.copy()


        #This is the list of allowed filetypes we can interact with
        allowed_ftype = ["lightcurve", "target pixel", "dvreport"]

        filter_ftype =  [file.lower() for file in filetype if file.lower() in allowed_ftype]
         #First filter on filetype
        
        if len(filter_ftype) == 0:
            filter_ftype = allowed_ftype
            log.warning("Invalid filetype filtered. Returning all data.")

        file_mask = mask.copy()
        for ftype in filter_ftype:
            file_mask |= self._filter_product_endswith(ftype)

        #Next Filter on project
        project_mask = mask.copy()
        for proj in project:
            project_mask |= self.table.project_obs.values == proj

        #Next Filter on provenance
        provenance_mask = mask.copy()

        for author in provenance_name:
           provenance_mask |=  self.table.provenance_name.str.lower() == author
            
        # Filter by cadence
        if(not isinstance(exptime, type(None))):
            exptime_mask = self._mask_by_exptime(exptime)
        else:
            exptime_mask = not mask

        '''# If no products are left, return an empty dataframe with the same columns
        if sum(mask) == 0:
            return pd.DataFrame(columns = products.keys())

        products = products[mask]

        products.sort_values(by=["distance", "productFilename"], ignore_index=True)
        if limit is not None:
            return products[0:limit]
        return products'''
        # I think this hidden filter function should now just return the mask
        mask = file_mask & project_mask & provenance_mask & exptime_mask
        return mask
    

    # Again, may want to add to self.mask if we go that route. 
    def _mask_by_exptime(self, exptime):
        """Helper function to filter by exposure time.
        Returns a boolean array """
        if isinstance(exptime, (int, float)):
            mask = self.table.t_exptime == exptime
        elif isinstance(exptime, tuple):
            mask = (self.table.t_exptime >= min(exptime) & (self.table.t_exptime <= max(exptime)))
        elif isinstance(exptime, str):
            exptime = exptime.lower()
            if exptime in ["fast"]:
                mask = self.table.t_exptime < 60
            elif exptime in ["short"]:
                mask = (self.table.t_exptime >= 60) & (self.table.t_exptime <= 120)
            elif exptime in ["long", "ffi"]:
                mask = self.table.t_exptime > 120
            else:
                mask = np.ones(len(self.table.t_exptime), dtype=bool)
                log.debug('invalid string input. No exptime filter applied')
        return mask


    



<<<<<<< HEAD
'''class TESSSearch(MASTSearch):
     def __init__(self, target: str | tuple[float] | Any | None = None, 
                  obs_table: DataFrame | None = None, 
                  prod_table: DataFrame | None = None, 
                  table: DataFrame | None = None, 
                  search_radius: float | Any | None = None, 
                  exptime: str | int | tuple | None = (0, 9999), 
                  author: str | list[str] | None = None, 
                  limit: int | None = 1000):
=======
class TESSSearch(MASTSearch):

    def __init__(self, 
                target: Optional[Union[str, tuple[float], SkyCoord]] = None,
                obs_table:Optional[pd.DataFrame] = None, 
                prod_table:Optional[pd.DataFrame] = None,
                table:Optional[pd.DataFrame] = None,
                search_radius:Optional[Union[float,u.Quantity]] = None,
                exptime:Optional[Union[str, int, tuple]] = (0,9999),#None,
                author:  Optional[Union[str, list[str]]] = None,
                limit: Optional[int] = 1000,
                ):
>>>>>>> 5b98e595
        
        mission = "TESS"
        super().__init__(target, 
                         obs_table, 
                         prod_table, 
                         table, 
                         search_radius, 
                         exptime, 
                         mission, 
                         author, 
                         limit)
        self._add_ffi_products()
    
    def _add_ffi_products(self):
        #get the ffi info for the targets
        ffi_info = self._get_ffi_info()
        #add the ffi info to the table
        self.table = pd.concat([self.table, ffi_info])
        #sort the table


    # FFIs only available when using TESSSearch. 
    # Use TESS WCS to just return a table of sectors and dates? 
    # Then download_ffi requires a sector and time range?
        
    def _get_ffi_info(self):
        from tesswcs import pointings
        from tesswcs import WCS


        log.debug("Checking tesswcs for TESSCut cutouts")
        tesscut_desc=[]
        tesscut_mission=[]
        tesscut_tmin=[]
        tesscut_tmax=[]
        tesscut_exptime=[]
        tesscut_seqnum=[]

        # Check each sector / camera / ccd for observability
        #Submit a tesswcs PR for to convert table to pandas

        for i,row in pointings.to_pandas().iterrows():
            tess_ra = row['RA']
            tess_dec = row['Dec']
            tess_roll = row['Roll']
            sector = row['Sector'].astype(int)

            AddSector = False
            sector_camera = []
            sector_ccd = []
            for camera in np.arange(1, 5):
                for ccd in np.arange(1, 5):
                    # predict the WCS
                    wcs = WCS.predict(tess_ra, tess_dec, tess_roll , camera=camera, ccd=ccd)
                    # check if the target falls inside the CCD
                    if wcs.footprint_contains(self.SkyCoord):
                        AddSector = True
                        sector_camera = sector_camera.append(camera)
                        sector_ccd = sector_ccd.append(camera)

            if AddSector:
                log.debug(f"Target Observable in Sector {sector}, Camera {sector_camera}, CCD {sector_ccd}")
                tesscut_desc.append(f"TESS FFI Cutout (sector {sector})")
                tesscut_mission.append(f"TESS Sector {sector:02d}")
                tesscut_tmin.append(row['Start']- 2400000.5) # Time(row[5], format="jd").iso)
                tesscut_tmax.append(row['End']- 2400000.5) # Time(row[6], format="jd").iso)
                tesscut_exptime.append(self._sector2ffiexptime(sector))
                tesscut_seqnum.append(sector)

        
        # Build the ffi dataframe from the observability
        n_results = len(tesscut_seqnum)
        ffi_result = pd.DataFrame({"description" : tesscut_desc,
                                          "mission": tesscut_mission,
                                          "target_name" : [self.target_search_string] * n_results,
                                          "targetid" : [self.target_search_string] * n_results,
                                          "t_min" : tesscut_tmin,
                                          "t_max" : tesscut_tmax,
                                          "exptime" : tesscut_exptime,
                                          "productFilename" : ["TESScut"] * n_results,
                                          "provenance_name" : ["TESScut"] * n_results,
                                          "author" : ["TESScut"] * n_results,
                                          "distance" : [0] * n_results,
                                          "sequence_number" : tesscut_seqnum,
                                          "project" : ["TESS"] * n_results,
                                          "obs_collection" : ["TESS"] * n_results})
        
        if len(ffi_result) > 0:
            log.debug(f"Found {n_results} matching cutouts.")
        else:
            log.debug("Found no matching cutouts.")

        return ffi_result
    
    def _sector2ffiexptime(self, sector):
        if sector <27:
            return 1800
        elif ((sector >= 27) &
              (sector <= 55)):
            return 600
        elif sector >= 56:
            return 200
        

    def sort_TESS():
        # base sort + TESS HLSP handling?
        raise NotImplementedError

    def download_ffi():
        raise NotImplementedError

    def filter_hlsp():
        raise NotImplementedError
    
    '''
























    
class KeplerSearch(MASTSearch):
        
        #@properties like quarters
    @property
    def mission(self):
        return "Kepler"
    
    @cached
    def _search(self,
                search_radius:Union[float,u.Quantity] = None,
                exptime:Union[str, int, tuple] = (0,9999),
                cadence: Union[str, int, tuple] = None, #Kepler specific option?
                quarter: int = None,
                mission: Union[str, list[str]] = ["Kepler"],
                author:  Union[str, list[str]] = None,
                limit: int = 1000,
                ):
        

        # TODO: add quarter to search_obs? or have that be the MAST version (sequence)
        self.obs_table = self._search_obs(search_radius=search_radius, 
                                          exptime=exptime, 
                                          cadence=cadence,
                                          mission=mission,
                                          filetype=["lightcurve", "target pixel", "dv"],
                                          author=author,
                                          limit=limit,
                                          )
        self.prod_table = self._search_prod()
        joint_table = self._join_tables()
        joint_table = self._update_table(joint_table)
        return joint_table
        
    # probably overwrite this function in the individual KEplerSearch/TESSSearch/K2Search calls
    def _update_table(self, joint_table):
        # I think I want this to happen in place. 
        joint_table.rename(columns={"t_exptime":"exptime","provenance_name":"author"}, inplace=True)
        # Other additions may include the following
        #self._add_columns("something")
        #self._add_urls_to_authors()
        #self._add_s3_url_column()      
        #self._sort_by_priority()
        return joint_table
    

    def _fix_times():
        # Fixes Kepler times
        raise NotImplementedError

    def _handle_kbonus():
        # Deals with kbonus-specific issues
        raise NotImplementedError

    def get_sequence_number(self):
        # Kepler sequence_number values were not populated at the time of
        # writing this code, so we parse them from the description field.

        seq_num = self.table["sequence_number"].values.astype(str)

        mask = ((self.table["project"] == "Kepler") &
                self.table["sequence_number"].isna())
        re_expr = r".*Q(\d+)"
        seq_num[mask] = [re.findall(re_expr, item[0])[0] if re.findall(re_expr, item[0]) else "" for item in joint_table.loc[mask,["description"]].values]

    def _filter_kepler(
            products,
            quarter: Union[int, list[int]] = None,
            month: Union[int, list[int]]= None,
            limit: int = None,
        ) -> pd.DataFrame:
        # Filter Kepler product by month/quarter


        mask = np.ones(len(products), dtype=bool)

        if sum(mask) == 0:
            return products

        # Identify quarter by the description.
        # This is necessary because the `sequence_number` field was not populated
        # for Kepler prime data at the time of writing this function.
        if quarter is not None:
            quarter_mask = np.zeros(len(products), dtype=bool)
            for q in np.atleast_1d(quarter).tolist():
                quarter_mask += products['description'].str.endswith(f"Q{q}")
            mask &= quarter_mask

        # For Kepler short cadence data the month can be specified
        if month is not None:
            month = np.atleast_1d(month).tolist()
            # Get the short cadence date lookup table.
            table = pd.read_csv(
                os.path.join(PACKAGEDIR, "data", "short_cadence_month_lookup.csv")
            )
            # The following line is needed for systems where the default integer type
            # is int32 (e.g. Windows/Appveyor), the column will then be interpreted
            # as string which makes the test fail.
            table["StartTime"] = table["StartTime"].astype(str)
            # Grab the dates of each of the short cadence files.
            # Make sure every entry has the correct month
            is_shortcadence = mask & products['description'].str.contains("Short")

            for idx in np.where(is_shortcadence)[0]:
                quarter = np.atleast_1d(int(products["description"][idx].split(" - ")[-1].replace("-", "")[1:])).tolist()
                date = products['dataURI'][idx].split("/")[-1].split("-")[1].split("_")[0]
                # Check if the observation date matches the specified Quarter/month from the lookup table
                if date not in table["StartTime"][table['Month'].isin(month) & table['Quarter'].isin(quarter)].values:
                    mask[idx] = False
        return mask
    


    def sortKepler():


        raise NotImplementedError

class K2Search(MASTSearch):

    #@properties like campaigns (seasons?)

    def search_cubedata(hlsp=False):
        # Regular _search_cubedata + processing
        raise NotImplementedError

    def parse_split_campaigns():
        raise NotImplementedError
    
    def sortK2():
        raise NotImplementedError


# Potential HLSP reader class in a different .py file?<|MERGE_RESOLUTION|>--- conflicted
+++ resolved
@@ -516,17 +516,6 @@
 
 
 
-<<<<<<< HEAD
-'''class TESSSearch(MASTSearch):
-     def __init__(self, target: str | tuple[float] | Any | None = None, 
-                  obs_table: DataFrame | None = None, 
-                  prod_table: DataFrame | None = None, 
-                  table: DataFrame | None = None, 
-                  search_radius: float | Any | None = None, 
-                  exptime: str | int | tuple | None = (0, 9999), 
-                  author: str | list[str] | None = None, 
-                  limit: int | None = 1000):
-=======
 class TESSSearch(MASTSearch):
 
     def __init__(self, 
@@ -539,7 +528,6 @@
                 author:  Optional[Union[str, list[str]]] = None,
                 limit: Optional[int] = 1000,
                 ):
->>>>>>> 5b98e595
         
         mission = "TESS"
         super().__init__(target, 
